# Config version. Do not change this
config-version = "1.0"

# What port should the proxy be bound to? By default, we'll bind to all addresses on port 25577.
bind = "0.0.0.0:25577"

# What should be the MOTD? This gets displayed when the player adds your server to
# their server list. Legacy color codes and JSON are accepted.
motd = "&3A Velocity Server"

# What should we display for the maximum number of players? (Velocity does not support a cap
# on the number of players online.)
show-max-players = 500

# Should we authenticate players with Mojang? By default, this is on.
online-mode = true

# If client's ISP/AS sent from this proxy is different from the one from Mojang's
# authentication server, the player is kicked. This disallows some VPN and proxy
# connections but is a weak form of protection.
prevent-client-proxy-connections = false

# Should we forward IP addresses and other data to backend servers?
# Available options:
# - "none":        No forwarding will be done. All players will appear to be connecting
#                  from the proxy and will have offline-mode UUIDs.
# - "legacy":      Forward player IPs and UUIDs in a BungeeCord-compatible format. Use this
#                  if you run servers using Minecraft 1.12 or lower.
# - "bungeeguard": Forward player IPs and UUIDs in a format supported by the BungeeGuard
#                  plugin. Use this if you run servers using Minecraft 1.12 or lower, and are
#                  unable to implement network level firewalling (on a shared host).
# - "modern":      Forward player IPs and UUIDs as part of the login process using
#                  Velocity's native forwarding. Only applicable for Minecraft 1.13 or higher.
player-info-forwarding-mode = "NONE"

# If you are using modern or BungeeGuard IP forwarding, configure an unique secret here.
forwarding-secret = ""

# Announce whether or not your server supports Forge. If you run a modded server, we
# suggest turning this on.
# 
# If your network runs one modpack consistently, consider using ping-passthrough = "mods"
# instead for a nicer display in the server list.
announce-forge = false

# If enabled (default is false) and the proxy is in online mode, Velocity will kick
# any existing player who is online if a duplicate connection attempt is made.
kick-existing-players = false

# Should Velocity pass server list ping requests to a backend server?
# Available options:
# - "disabled":    No pass-through will be done. The velocity.toml and server-icon.png
#                  will determine the initial server list ping response.
# - "mods":        Passes only the mod list from your backend server into the response.
#                  The first server in your try list (or forced host) with a mod list will be
#                  used. If no backend servers can be contacted, Velocity won't display any
#                  mod information.
# - "description": Uses the description and mod list from the backend server. The first
#                  server in the try (or forced host) list that responds is used for the
#                  description and mod list.
# - "all":         Uses the backend server's response as the proxy response. The Velocity
#                  configuration is used if no servers could be contacted.
ping-passthrough = "DISABLED"

[servers]
# Configure your servers here. Each key represents the server's name, and the value
# represents the IP address of the server to connect to.
lobby = "127.0.0.1:30066"
factions = "127.0.0.1:30067"
minigames = "127.0.0.1:30068"

# In what order we should try servers when a player logs in or is kicked from aserver.
try = [
  "lobby"
]

[forced-hosts]
# Configure your forced hosts here.
"lobby.example.com" = [
  "lobby"
]
"factions.example.com" = [
  "factions"
]
"minigames.example.com" = [
  "minigames"
]

[advanced]
# How large a Minecraft packet has to be before we compress it. Setting this to zero will
# compress all packets, and setting it to -1 will disable compression entirely.
compression-threshold = 256

# How much compression should be done (from 0-9). The default is -1, which uses the
# default level of 6.
compression-level = -1

# How fast (in milliseconds) are clients allowed to connect after the last connection? By
# default, this is three seconds. Disable this by setting this to 0.
login-ratelimit = 3000

# Specify a custom timeout for connection timeouts here. The default is five seconds.
connection-timeout = 5000

# Specify a read timeout for connections here. The default is 30 seconds.
read-timeout = 30000

# Enables compatibility with HAProxy.
proxy-protocol = false

# Enables TCP fast open support on the proxy. Requires the proxy to run on Linux.
tcp-fast-open = false

# Enables BungeeCord plugin messaging channel support on Velocity.
bungee-plugin-message-channel = true

# Shows ping requests to the proxy from clients.
show-ping-requests = false

<<<<<<< HEAD
# By default, Velocity will attempt to gracefully handle situations where the user unexpectedly
# loses connection to the server without an explicit disconnect message by attempting to fall the
# user back, except in the case of read timeouts. BungeeCord will disconnect the user instead. You
# can disable this setting to use the BungeeCord behavior.
failover-on-unexpected-server-disconnect = true
=======
# Enables the logging of commands
log-command-executions = false
>>>>>>> da92d83b

[query]
# Whether to enable responding to GameSpy 4 query responses or not.
enabled = false

# If query is enabled, on what port should the query protocol listen on?
port = 25577

# This is the map name that is reported to the query services.
map = "Velocity"

# Whether plugins should be shown in query response by default or not
show-plugins = false

[metrics]
# Whether metrics will be reported to bStats (https://bstats.org).
# bStats collects some basic information, like how many people use Velocity and their
# player count. We recommend keeping bStats enabled, but if you're not comfortable with
# this, you can turn this setting off. There is no performance penalty associated with
# having metrics enabled, and data sent to bStats can't identify your server.
enabled = true

# A unique, anonymous ID to identify this proxy with.
id = ""

log-failure = false
<|MERGE_RESOLUTION|>--- conflicted
+++ resolved
@@ -117,16 +117,14 @@
 # Shows ping requests to the proxy from clients.
 show-ping-requests = false
 
-<<<<<<< HEAD
 # By default, Velocity will attempt to gracefully handle situations where the user unexpectedly
 # loses connection to the server without an explicit disconnect message by attempting to fall the
 # user back, except in the case of read timeouts. BungeeCord will disconnect the user instead. You
 # can disable this setting to use the BungeeCord behavior.
 failover-on-unexpected-server-disconnect = true
-=======
+
 # Enables the logging of commands
 log-command-executions = false
->>>>>>> da92d83b
 
 [query]
 # Whether to enable responding to GameSpy 4 query responses or not.
